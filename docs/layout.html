--- conflicted
+++ resolved
@@ -100,11 +100,7 @@
         </ul>
       </nav>
     </div>
-<<<<<<< HEAD
-    <article class="doc-content" id="doc-content">
-=======
     <article id="doc-content" class="sidenotes-container">
->>>>>>> 8f37e7ef
       {{Body}}
     </article>
   </div>
